--- conflicted
+++ resolved
@@ -29,13 +29,9 @@
   # No idea if this is still relevant, but we're going to assume so
   list(APPEND MOLASSEMBLER_CXX_FLAGS /D _VARIADIC_MAX=200)
   # Allow more constexpr steps
-<<<<<<< HEAD
-  list(APPEND MOLASSEMBLER_CXX_FLAGS /constexpr:steps:100000000) # 100M
-=======
   set(CMAKE_CXX_FLAGS "${CMAKE_CXX_FLAGS} /constexpr:steps 100000000") # 100M
   # Enable use of math constants like M_PI, M_LN10 by compiling sources with
   add_definitions(/D_USE_MATH_DEFINES)
->>>>>>> 9f9e5901
 else()
   # This ought to work for GCC and Clang equally
   list(APPEND MOLASSEMBLER_CXX_FLAGS -Wall -Wpedantic -Wextra -Wshadow)
