/*!@file
 * @copyright ETH Zurich, Laboratory for Physical Chemistry, Reiher Group.
 *   See LICENSE.txt
 * @brief Interface for the generation of new conformations of Molecules
 */

#ifndef INCLUDE_MOLASSEMBLER_CONFORMER_GENERATION_H
#define INCLUDE_MOLASSEMBLER_CONFORMER_GENERATION_H

#include "Utils/Typenames.h"
#include "molassembler/Types.h"
#include "boost_outcome/outcome.hpp"
#include <vector>

<<<<<<< HEAD
/*!@file
 *
 * @brief Interface for the generation of new conformations of Molecules
 */
=======
// Forward-declarations
namespace Delib {
class PositionCollection;
class Position;
} // namespace Delib

namespace Scine {
>>>>>>> 2332641f

namespace molassembler {

namespace outcome = BOOST_OUTCOME_V2_NAMESPACE;

// Forward-declarations
class Molecule;

namespace DistanceGeometry {

/**
 * @brief A configuration object for distance geometry runs with sane defaults
 */
struct Configuration {
  /**
   * @brief Choose for how many atoms to re-smooth the distance bounds after
   *   a distance choice
   */
  Partiality partiality {Partiality::FourAtom};

  /**
   * @brief Limit the maximum number of refinement steps
   *
   * The default value is typically enough for medium-sized systems, but may
   * need to be incremented for large systems.
   */
  unsigned refinementStepLimit {10000};

  /**
   * @brief Sets the gradient at which a refinement is considered complete
   *
   * The default value is fairly tight, and can be loosened if faster results
   * are desired and looser local symmetries are tolerable.
   */
  double refinementGradientTarget {1e-5};

  /**
   * @brief Sets the maximum allowed ratio of failures / (# desired conformers)
   *
   * The default value is loose, and allows many failures. It can be tightened
   * (towards lower values) to progressively loosen attempted spatial modelling
   * faster and admit defeat quicker.
   */
  double failureRatio {2};

  /**
   * @brief Set fixed positions for a subset of atoms
   *
   * By default does not set any fixed positions.
   *
   * @pre Any fixed atom must have zero, one or all ligand sites fully
   *   fixed. No individual ligand sites may be partially fixed (i.e. the atoms
   *   constituting a haptic ligand binding site must be either completely
   *   unfixed or fixed and may not be mixed).
   *
   * @note Remember Scine::Utils::Positions are in bohr length units!
   */
  std::vector<
    std::pair<AtomIndex, Scine::Utils::Position>
  > fixedPositions;
};

} // namespace DistanceGeometry

/*!
 * @brief Generate multiple sets of positional data for a Molecule
 *
 * In the case of a molecule that does not have unassigned stereopermutators,
 * this is akin to generating a conformational ensemble. If there are
 * unassigned stereopermutators, these are assigned at random (consistent with
 * relative statistical occurrences of stereopermutations) for each structure.
 *
 * @param molecule The molecule for which to generate sets of three-dimensional
 *   positions. This molecule may not contain stereopermutators with zero
 *   assignments.
 * @param numStructures The number of desired structures to generate
 * @param configuration The configuration object to control Distance Geometry
 *   in detail. The defaults are usually fine.
 *
 * @pre @p molecule may not contain stereopermutators with zero assignments.
 * @pre @p configuration's preconditions must be met
 *
 * @throws std::runtime_error if any preconditions are unmet
 *
 * @returns A result type which may or may not contain a vector of
 *   PositionCollections (in Bohr length units). The result type is much like
 *   an optional, except that in the error case it carries data about the error
 *   in order to help diagnose possible mistakes made in the molecular graph
 *   specification.
 */
outcome::result<
  std::vector<Scine::Utils::PositionCollection>
> generateEnsemble(
  const Molecule& molecule,
  unsigned numStructures,
  const DistanceGeometry::Configuration& configuration = DistanceGeometry::Configuration {}
);

/*! Generate a 3D structure of a Molecule
 *
 * @param molecule The molecule for which to generate three-dimensional
 *   positions. This molecule may not contain stereopermutators with zero
 *   assignments.
 * @param configuration The configuration object to control Distance Geometry
 *   in detail. The defaults are usually fine.
 *
 * @returns A result type which may or may not contain a PositionCollection (in
 *   Bohr length units). The result type is much like an optional, except that
 *   in the error case it carries data about the error in order to help
 *   diagnose possible mistakes made in the molecular graph specification.
 */
outcome::result<Scine::Utils::PositionCollection> generateConformation(
  const Molecule& molecule,
  const DistanceGeometry::Configuration& configuration = DistanceGeometry::Configuration {}
);

} // namespace molassembler

} // namespace Scine

#endif<|MERGE_RESOLUTION|>--- conflicted
+++ resolved
@@ -12,12 +12,6 @@
 #include "boost_outcome/outcome.hpp"
 #include <vector>
 
-<<<<<<< HEAD
-/*!@file
- *
- * @brief Interface for the generation of new conformations of Molecules
- */
-=======
 // Forward-declarations
 namespace Delib {
 class PositionCollection;
@@ -25,7 +19,6 @@
 } // namespace Delib
 
 namespace Scine {
->>>>>>> 2332641f
 
 namespace molassembler {
 
