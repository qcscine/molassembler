<<<<<<< HEAD
// Copyright ETH Zurich, Laboratory for Physical Chemistry, Reiher Group.
// See LICENSE.txt for details.

#ifndef INCLUDE_MOLASSEMBLER_INTERPRET_H
#define INCLUDE_MOLASSEMBLER_INTERPRET_H

#include "boost/optional.hpp"
#include "Utils/ElementTypes.h"
#include <vector>

=======
>>>>>>> 2332641f
/*!@file
 * @copyright ETH Zurich, Laboratory for Physical Chemistry, Reiher Group.
 *   See LICENSE.txt
 * @brief Interpret multiple molecules in positional information
 *
 * Contains functionality permitting the interpretation of several Molecules
 * from three-dimensional structures with or without accompanying bond orders.
 */

#ifndef INCLUDE_MOLASSEMBLER_INTERPRET_H
#define INCLUDE_MOLASSEMBLER_INTERPRET_H

#include "boost/optional.hpp"
#include <vector>

// External forward-declarations
namespace Scine {
namespace Utils {
class AtomCollection;
class BondOrderCollection;
using ElementTypeCollection = std::vector<ElementType>;
} // namespace Utils
} // namespace Scine

namespace Scine {

namespace molassembler {

// Forward-declarations
class Molecule;
class AngstromWrapper;

//! Specify the algorithm used to discretize floating-point bond orders into bond types
enum class BondDiscretizationOption : unsigned {
  //! All bond orders >= 0.5 are considered single bonds
  Binary,
  //! Bond orders are rounded to the nearest integer
  RoundToNearest
};

//! Result type of an interpret call.
struct InterpretResult {
  //! The list of individual molecules found in the 3D information
  std::vector<Molecule> molecules;
  //! A map from an index within the AtomCollection to its index in molecules member
  std::vector<unsigned> componentMap;
};

/*!
 * @brief The function that actually does all the work with the library-internal wrapper
 *
 * @param elements Element type collection
 * @param angstromWrapper Positional information in Angstrom units
 * @param bondOrders Bond orders
 * @param discretization How to discretize fractional bond orders
 * @param stereopermutatorBondOrderThresholdOptional From which fractional bond
 *   order on to try the interpretation of bond stereopermutator. If set as
 *   @p boost::none, no bond stereopermutators are interpreted.
 *
 * @throws invalid_argument If the number of particles in the element
 *   collection, angstrom wrapper or bond order collection do not match.
 *
 * @returns A list of found molecules and an index mapping to each molecule
 */
InterpretResult interpret(
  const Scine::Utils::ElementTypeCollection& elements,
  const AngstromWrapper& angstromWrapper,
  const Scine::Utils::BondOrderCollection& bondOrders,
  BondDiscretizationOption discretization = BondDiscretizationOption::Binary,
  const boost::optional<double>& stereopermutatorBondOrderThresholdOptional = 1.4
);

/*!
 * @brief Interpret a molecule from positional information only. Calculates
 *   bond orders using uffBondOrders.
 *
 * @param elements Element type collection
 * @param angstromWrapper Positional information in Angstrom units
 * @param discretization How to discretize fractional bond orders
 * @param stereopermutatorBondOrderThresholdOptional From which fractional bond
 *   order on to try the interpretation of bond stereopermutator. If set as
 *   @p boost::none, no bond stereopermutators are interpreted.
 *
 * @throws invalid_argument If the number of particles in the element
 *   collection and angstrom wrapper do not match.
 *
 * @warning Using UFF bond order calculation is often not even wrong, i.e. so
 *   bad as to be completely unusable. Prefer interpreting using supplied bond
 *   orders from a more advanced calculation.
 *
 * @returns A list of found molecules and an index mapping to each molecule
 */
InterpretResult interpret(
  const Scine::Utils::ElementTypeCollection& elements,
  const AngstromWrapper& angstromWrapper,
  BondDiscretizationOption discretization = BondDiscretizationOption::Binary,
  const boost::optional<double>& stereopermutatorBondOrderThresholdOptional = 1.4
);

/*!
 * @brief Interpret molecules from element types, positional information and a bond order collection.
 *
 * Attempts to interpret (possibly multiple) Molecules from element types,
 * positional information and a bond order collection. Bond orders are
 * discretized into bond types. Connected components within the space are
 * identified and individually instantiated into Molecules. The instantiation
 * behavior of BondStereopermutators in the Molecules can be limited to edges whose
 * bond order exceeds a particular value.
 *
 * @param atomCollection Element types and positional information in Bohr units.
 * @param bondOrders Fractional bond orders
 * @param discretization Decide how bond orders are discretized into bond types
 * @param stereopermutatorBondOrderThresholdOptional If specified, limits the
 *   instantiation of BondStereopermutators onto edges whose fractional bond orders
 *   exceed the provided threshold. If this is not desired, specify boost::none.
 *
 * @throws invalid_argument If the number of particles in the atom
 *   collection and bond order collection do not match.
 *
 * @note Assumes that the provided atom collection's positions are in
 *   Bohr units.
 */
InterpretResult interpret(
  const Scine::Utils::AtomCollection& atomCollection,
  const Scine::Utils::BondOrderCollection& bondOrders,
  BondDiscretizationOption discretization = BondDiscretizationOption::Binary,
  const boost::optional<double>& stereopermutatorBondOrderThresholdOptional = 1.4
);

/*!
 * @brief Interpret molecules in 3D information.
 *
 * Attempts to interpret (possibly multiple) Molecules from element types and
 * positional information. Bond orders are calculated from atom-pairwise
 * spatial distances using UFF parameters. The bond orders are then discretized
 * into bond types. Connected components within the space are identified and
 * individually instantiated into Molecules. The instantiation behavior of
 * BondStereopermutators in the Molecules can be limited to edges whose bond order
 * exceeds a particular value.
 *
 * @param atomCollection Element types and positional information in Bohr units.
 * @param discretization Decide how bond orders are discretized into bond types
 * @param stereopermutatorBondOrderThresholdOptional If specified, limits the
 *   instantiation of BondStereopermutators onto edges whose fractional bond orders
 *   exceed the provided threshold
 *
 * @note Assumes that the provided atom collection's positions are in
 * Bohr units.
 *
 * @warning UFF parameter bond order calculation is very primitive and carries
 *   a high risk of misinterpretation
 */
InterpretResult interpret(
  const Scine::Utils::AtomCollection& atomCollection,
  BondDiscretizationOption discretization = BondDiscretizationOption::Binary,
  const boost::optional<double>& stereopermutatorBondOrderThresholdOptional = 1.4
);

} // namespace molassembler

} // namespace Scine

#endif<|MERGE_RESOLUTION|>--- conflicted
+++ resolved
@@ -1,16 +1,3 @@
-<<<<<<< HEAD
-// Copyright ETH Zurich, Laboratory for Physical Chemistry, Reiher Group.
-// See LICENSE.txt for details.
-
-#ifndef INCLUDE_MOLASSEMBLER_INTERPRET_H
-#define INCLUDE_MOLASSEMBLER_INTERPRET_H
-
-#include "boost/optional.hpp"
-#include "Utils/ElementTypes.h"
-#include <vector>
-
-=======
->>>>>>> 2332641f
 /*!@file
  * @copyright ETH Zurich, Laboratory for Physical Chemistry, Reiher Group.
  *   See LICENSE.txt
@@ -29,6 +16,7 @@
 // External forward-declarations
 namespace Scine {
 namespace Utils {
+enum class ElementType;
 class AtomCollection;
 class BondOrderCollection;
 using ElementTypeCollection = std::vector<ElementType>;
